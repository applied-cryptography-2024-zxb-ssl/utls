--- conflicted
+++ resolved
@@ -519,32 +519,10 @@
 		}
 
 		// Determine the signature type.
-<<<<<<< HEAD
-		var signatureAlgorithm SignatureScheme
-		var sigType uint8
-		if certVerify.hasSignatureAndHash {
-			signatureAlgorithm = certVerify.signatureAlgorithm
-			if !isSupportedSignatureAlgorithm(signatureAlgorithm, supportedSignatureAlgorithms()) {
-				return errors.New("tls: unsupported hash function for client certificate")
-			}
-			sigType = signatureFromSignatureScheme(signatureAlgorithm)
-		} else {
-			// Before TLS 1.2 the signature algorithm was implicit
-			// from the key type, and only one hash per signature
-			// algorithm was possible. Leave signatureAlgorithm
-			// unset.
-			switch pub.(type) {
-			case *ecdsa.PublicKey:
-				sigType = signatureECDSA
-			case *rsa.PublicKey:
-				sigType = signatureRSA
-			}
-=======
-		_, sigType, hashFunc, err := pickSignatureAlgorithm(pub, []SignatureScheme{certVerify.signatureAlgorithm}, supportedSignatureAlgorithms, c.vers)
+		_, sigType, hashFunc, err := pickSignatureAlgorithm(pub, []SignatureScheme{certVerify.signatureAlgorithm}, supportedSignatureAlgorithms(), c.vers)
 		if err != nil {
 			c.sendAlert(alertIllegalParameter)
 			return err
->>>>>>> 0524876d
 		}
 
 		var digest []byte
