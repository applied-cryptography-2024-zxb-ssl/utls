--- conflicted
+++ resolved
@@ -463,11 +463,7 @@
 		}
 		if c.vers >= VersionTLS12 {
 			certReq.hasSignatureAlgorithm = true
-<<<<<<< HEAD
-			certReq.supportedSignatureAlgorithms = supportedSignatureAlgorithms()
-=======
-			certReq.supportedSignatureAlgorithms = supportedSignatureAlgorithmsTLS12
->>>>>>> b5bf3890
+			certReq.supportedSignatureAlgorithms = supportedSignatureAlgorithms(c.vers)
 		}
 
 		// An empty list of certificateAuthorities signals to
@@ -563,11 +559,7 @@
 		}
 
 		// Determine the signature type.
-<<<<<<< HEAD
-		_, sigType, hashFunc, err := pickSignatureAlgorithm(pub, []SignatureScheme{certVerify.signatureAlgorithm}, supportedSignatureAlgorithms(), c.vers)
-=======
-		_, sigType, hashFunc, err := pickSignatureAlgorithm(pub, []SignatureScheme{certVerify.signatureAlgorithm}, supportedSignatureAlgorithmsTLS12, c.vers)
->>>>>>> b5bf3890
+		_, sigType, hashFunc, err := pickSignatureAlgorithm(pub, []SignatureScheme{certVerify.signatureAlgorithm}, supportedSignatureAlgorithms(c.vers), c.vers)
 		if err != nil {
 			c.sendAlert(alertIllegalParameter)
 			return err
