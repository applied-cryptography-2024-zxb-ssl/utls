--- conflicted
+++ resolved
@@ -872,13 +872,10 @@
 			f.Set(reflect.ValueOf(RenegotiateOnceAsClient))
 		case "mutex", "autoSessionTicketKeys", "sessionTicketKeys":
 			continue // these are unexported fields that are handled separately
-<<<<<<< HEAD
 		case "ApplicationSettings": // [UTLS] ALPS (Application Settings)
 			f.Set(reflect.ValueOf(map[string][]byte{"a": {1}}))
 		case "ECHConfigs": // [UTLS] ECH (Encrypted Client Hello) Configs
 			f.Set(reflect.ValueOf([]ECHConfig{{Version: 1}}))
-=======
->>>>>>> 035b9d2b
 		default:
 			t.Errorf("all fields must be accounted for, but saw unknown field %q", fn)
 		}
@@ -1300,12 +1297,8 @@
 			SignatureSchemes:  []SignatureScheme{PKCS1WithSHA1},
 			SupportedVersions: []uint16{VersionTLS13, VersionTLS12},
 			config: &Config{
-<<<<<<< HEAD
-				MaxVersion: VersionTLS12,
-=======
 				CipherSuites: []uint16{TLS_RSA_WITH_AES_128_GCM_SHA256},
 				MaxVersion:   VersionTLS12,
->>>>>>> 035b9d2b
 			},
 		}, ""}, // Check that mutual version selection works.
 
@@ -1382,10 +1375,7 @@
 			SupportedPoints:   []uint8{pointFormatUncompressed},
 			SignatureSchemes:  []SignatureScheme{Ed25519},
 			SupportedVersions: []uint16{VersionTLS10},
-<<<<<<< HEAD
-=======
 			config:            &Config{MinVersion: VersionTLS10},
->>>>>>> 035b9d2b
 		}, "doesn't support Ed25519"},
 		{ed25519Cert, &ClientHelloInfo{
 			CipherSuites:      []uint16{TLS_ECDHE_ECDSA_WITH_AES_128_GCM_SHA256},
@@ -1400,20 +1390,14 @@
 			SupportedCurves:   []CurveID{CurveP256}, // only relevant for ECDHE support
 			SupportedPoints:   []uint8{pointFormatUncompressed},
 			SupportedVersions: []uint16{VersionTLS10},
-<<<<<<< HEAD
-=======
 			config:            &Config{MinVersion: VersionTLS10},
->>>>>>> 035b9d2b
 		}, ""},
 		{rsaCert, &ClientHelloInfo{
 			CipherSuites:      []uint16{TLS_RSA_WITH_AES_128_GCM_SHA256},
 			SupportedVersions: []uint16{VersionTLS12},
-<<<<<<< HEAD
-=======
 			config: &Config{
 				CipherSuites: []uint16{TLS_RSA_WITH_AES_128_GCM_SHA256},
 			},
->>>>>>> 035b9d2b
 		}, ""}, // static RSA fallback
 	}
 	for i, tt := range tests {
@@ -1515,26 +1499,6 @@
 	if len(cipherSuitesPreferenceOrderNoAES) != len(cipherSuitesPreferenceOrder) {
 		t.Errorf("cipherSuitesPreferenceOrderNoAES is not the same size as cipherSuitesPreferenceOrder")
 	}
-<<<<<<< HEAD
-
-	// Check that disabled suites are at the end of the preference lists, and
-	// that they are marked insecure.
-	for i, id := range disabledCipherSuites {
-		offset := len(cipherSuitesPreferenceOrder) - len(disabledCipherSuites)
-		if cipherSuitesPreferenceOrder[offset+i] != id {
-			t.Errorf("disabledCipherSuites[%d]: not at the end of cipherSuitesPreferenceOrder", i)
-		}
-		if cipherSuitesPreferenceOrderNoAES[offset+i] != id {
-			t.Errorf("disabledCipherSuites[%d]: not at the end of cipherSuitesPreferenceOrderNoAES", i)
-		}
-		c := CipherSuiteByID(id)
-		if c == nil {
-			t.Errorf("%#04x: no CipherSuite entry", id)
-			continue
-		}
-		if !c.Insecure {
-			t.Errorf("%#04x: disabled by default but not marked insecure", id)
-=======
 	if len(defaultCipherSuites) >= len(defaultCipherSuitesWithRSAKex) {
 		t.Errorf("defaultCipherSuitesWithRSAKex should be longer than defaultCipherSuites")
 	}
@@ -1550,7 +1514,6 @@
 			if !c.Insecure {
 				t.Errorf("%#04x: disabled by default but not marked insecure", id)
 			}
->>>>>>> 035b9d2b
 		}
 	}
 
