--- conflicted
+++ resolved
@@ -225,19 +225,11 @@
 // hashForClientCertificate returns the handshake messages so far, pre-hashed if
 // necessary, suitable for signing by a TLS client certificate.
 func (h finishedHash) hashForClientCertificate(sigType uint8, hashAlg crypto.Hash) []byte {
-<<<<<<< HEAD
 	if (h.version >= VersionTLS12 || sigType == signatureEd25519 || circlSchemeBySigType(sigType) != nil) && h.buffer == nil { // [UTLS] ported from cloudflare/go
 		panic("tls: handshake hash for a client certificate requested after discarding the handshake buffer")
 	}
 
 	if sigType == signatureEd25519 || circlSchemeBySigType(sigType) != nil { // [UTLS] ported from cloudflare/go
-=======
-	if (h.version >= VersionTLS12 || sigType == signatureEd25519) && h.buffer == nil {
-		panic("tls: handshake hash for a client certificate requested after discarding the handshake buffer")
-	}
-
-	if sigType == signatureEd25519 {
->>>>>>> 035b9d2b
 		return h.buffer
 	}
 
@@ -260,11 +252,7 @@
 	h.buffer = nil
 }
 
-<<<<<<< HEAD
-// noExportedKeyingMaterial is used as a value of
-=======
 // noEKMBecauseRenegotiation is used as a value of
->>>>>>> 035b9d2b
 // ConnectionState.ekm when renegotiation is enabled and thus
 // we wish to fail all key-material export requests.
 func noEKMBecauseRenegotiation(label string, context []byte, length int) ([]byte, error) {
